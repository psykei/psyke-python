--- conflicted
+++ resolved
@@ -1,5 +1,3 @@
-from decimal import Decimal
-
 from tuprolog.core import Var, Real
 from psyke import logger
 from parameterized import parameterized_class
@@ -33,12 +31,9 @@
 
         logger.info(self.expected_theory)
         logger.info(self.extracted_theory)
-<<<<<<< HEAD
-        self.assertTrue(self.expected_theory.equals(self.extracted_theory, False))
-=======
-        # TODO: keep un eye on it.
+
         for exp, ext in zip(self.expected_theory, self.extracted_theory):
-            for v1, v2 in zip (exp.head.args, ext.head.args):
+            for v1, v2 in zip(exp.head.args, ext.head.args):
                 if isinstance(v1, Var):
                     self.assertTrue(isinstance(v2, Var))
                     self.assertTrue(v1.equals(v2, False))
@@ -47,7 +42,6 @@
                     self.assertTrue(are_similar(v1, v2))
             for t1, t2 in zip(exp.body, ext.body):
                 are_equal(t1, t2)
->>>>>>> c59cfbaa
 
     def test_predict(self):
         precision = get_int_precision()
