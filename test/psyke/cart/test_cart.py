--- conflicted
+++ resolved
@@ -22,27 +22,11 @@
         self.assertTrue(self.expected_theory.equals(self.extracted_theory, False))
 
     def test_predict(self):
-<<<<<<< HEAD
-        if not isinstance(self.extracted_test_y_from_theory[0], str) \
-                and self.extracted_test_y_from_theory[0].is_number:
-            matches = sum(isclose(self.extracted_test_y_from_theory[i].value, self.extracted_test_y_from_extractor[i])
-                          for i in range(len(self.extracted_test_y_from_theory)))
-=======
-        self.assertEqual(self.extracted_test_y_from_theory, self.extracted_test_y_from_pruned_theory)
-        print(self.expected_theory)
-        print(self.extracted_theory)
-        print(self.extracted_test_y_from_theory)
-        print(self.extracted_test_y_from_extractor)
         if isinstance(self.extracted_test_y_from_theory[0], str):
             self.assertTrue(all(self.extracted_test_y_from_theory == self.extracted_test_y_from_extractor))
->>>>>>> 67c8fbef
         else:
-            array_from_theory = np.array(
-                [item if isinstance(item, float) else float(item.value) for item in self.extracted_test_y_from_theory]
-            )
-            array_from_exractor = np.array(
-                [item if isinstance(item, float) else float(item.value) for item in self.extracted_test_y_from_theory]
-            )
+            array_from_theory = np.array([item if isinstance(item, float) else float(item.value) for item in self.extracted_test_y_from_theory])
+            array_from_exractor = np.array([item if isinstance(item, float) else float(item.value) for item in self.extracted_test_y_from_theory])
             self.assertTrue(max(abs(array_from_theory - array_from_exractor) < get_default_precision()))
 
 
