from parameterized import parameterized_class
from psyke import logger
<<<<<<< HEAD
from psyke.utils.logic import pretty_theory
=======
from psyke.utils.logic_utils import pretty_theory
>>>>>>> 78eed25b
from test import get_in_rule, get_not_in_rule
from test.psyke import initialize, data_to_struct
from tuprolog.solve.prolog import prolog_solver
import unittest


@parameterized_class(initialize('trepan'))
class TestTrepan(unittest.TestCase):

    def test_extract(self):
<<<<<<< HEAD
        logger.info(pretty_theory(self.expected_theory))
        logger.info(pretty_theory(self.extracted_theory))
=======
        logger.info(pretty_theory(self.expected_theory) + '\n')
        logger.info(pretty_theory(self.extracted_theory) + '\n')
>>>>>>> 78eed25b
        self.assertTrue(self.expected_theory.equals(self.extracted_theory, False))

    def test_predict(self):

        predictions = self.extractor.predict(self.test_set.iloc[:, :-1])
        solver = prolog_solver(static_kb=self.extracted_theory.assertZ(get_not_in_rule()).assertZ(get_in_rule()))

        substitutions = [solver.solveOnce(data_to_struct(data)) for _, data in self.test_set.iterrows()]
        index = self.test_set.shape[1] - 1
        expected = [str(query.solved_query.get_arg_at(index)) for query in substitutions]

        logger.info(expected)
        logger.info(predictions)

<<<<<<< HEAD
        # TODO: manually checked predictions and they are compliant with the extracted theory (which is = the expected).
        #  However the expected predictions are somehow wrong in some cases, maybe a precision issue.
=======
        # TODO: check tricky intervals conditions
>>>>>>> 78eed25b
        # self.assertTrue(predictions == expected)


if __name__ == '__main__':
    unittest.main()<|MERGE_RESOLUTION|>--- conflicted
+++ resolved
@@ -1,10 +1,6 @@
 from parameterized import parameterized_class
 from psyke import logger
-<<<<<<< HEAD
 from psyke.utils.logic import pretty_theory
-=======
-from psyke.utils.logic_utils import pretty_theory
->>>>>>> 78eed25b
 from test import get_in_rule, get_not_in_rule
 from test.psyke import initialize, data_to_struct
 from tuprolog.solve.prolog import prolog_solver
@@ -15,13 +11,8 @@
 class TestTrepan(unittest.TestCase):
 
     def test_extract(self):
-<<<<<<< HEAD
-        logger.info(pretty_theory(self.expected_theory))
-        logger.info(pretty_theory(self.extracted_theory))
-=======
         logger.info(pretty_theory(self.expected_theory) + '\n')
         logger.info(pretty_theory(self.extracted_theory) + '\n')
->>>>>>> 78eed25b
         self.assertTrue(self.expected_theory.equals(self.extracted_theory, False))
 
     def test_predict(self):
@@ -36,12 +27,8 @@
         logger.info(expected)
         logger.info(predictions)
 
-<<<<<<< HEAD
         # TODO: manually checked predictions and they are compliant with the extracted theory (which is = the expected).
         #  However the expected predictions are somehow wrong in some cases, maybe a precision issue.
-=======
-        # TODO: check tricky intervals conditions
->>>>>>> 78eed25b
         # self.assertTrue(predictions == expected)
 
 
