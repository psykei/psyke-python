FROM python:3.9
ARG PSYKE_VERSION
EXPOSE 8888
RUN apt update; apt install -y -q openjdk-17-jdk
RUN pip install jupyter
RUN pip install psyke==$PSYKE_VERSION
RUN mkdir -p /root/.jupyter
ENV JUPYTER_CONF_FILE /root/.jupyter/jupyter_notebook_config.py
RUN echo "c.NotebookApp.allow_origin = '*'" > $JUPYTER_CONF_FILE
RUN echo "c.NotebookApp.ip = '0.0.0.0'" >> $JUPYTER_CONF_FILE
RUN mkdir -p /notebook
<<<<<<< HEAD
<<<<<<< HEAD
COPY demo/*.ipynb /notebook/
COPY test/resources/datasets/*.csv /notebook/datasets/
=======
COPY demo/DemoClassificationDisc.ipynb /notebook
>>>>>>> chore: move demos into demo/ directory
=======
COPY demo/DemoClassificationDisc.ipynb /notebook
>>>>>>> 3b2edfa8
WORKDIR /notebook
CMD jupyter notebook --allow-root --no-browser<|MERGE_RESOLUTION|>--- conflicted
+++ resolved
@@ -9,15 +9,7 @@
 RUN echo "c.NotebookApp.allow_origin = '*'" > $JUPYTER_CONF_FILE
 RUN echo "c.NotebookApp.ip = '0.0.0.0'" >> $JUPYTER_CONF_FILE
 RUN mkdir -p /notebook
-<<<<<<< HEAD
-<<<<<<< HEAD
 COPY demo/*.ipynb /notebook/
 COPY test/resources/datasets/*.csv /notebook/datasets/
-=======
-COPY demo/DemoClassificationDisc.ipynb /notebook
->>>>>>> chore: move demos into demo/ directory
-=======
-COPY demo/DemoClassificationDisc.ipynb /notebook
->>>>>>> 3b2edfa8
 WORKDIR /notebook
 CMD jupyter notebook --allow-root --no-browser