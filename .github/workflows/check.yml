--- conflicted
+++ resolved
@@ -46,19 +46,12 @@
           (git push) || echo 'nothing to push'
 
   run-unit-tests:
-<<<<<<< HEAD
-    runs-on: ${{ matrix.os }}
-    strategy:
-      matrix:
-        os: [ubuntu-latest, windows-latest]
-=======
     strategy:
       matrix:
         os:
           - ubuntu-latest
           - windows-latest
           - macos-latest
->>>>>>> 89affe52
         python-version:
           - '3.9.0'
           - '3.9.1'
