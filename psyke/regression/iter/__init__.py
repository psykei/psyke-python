from __future__ import annotations
import math
import random
from typing import Iterable

import numpy as np
import pandas as pd
from tuprolog.core import Var, Struct, clause
from tuprolog.theory import Theory, mutable_theory
from psyke import logger, Extractor
from psyke.regression import HyperCube
from psyke.regression.utils import Expansion, MinUpdate
from psyke.schema import Between
from psyke.utils import get_default_random_seed, get_int_precision
from psyke.utils.logic import create_term, create_variable_list, create_head

DomainProperties = (Iterable[MinUpdate], HyperCube)


class ITER(Extractor):
    """
    Explanator implementing ITER algorithm, doi:10.1007/11823728_26.
    """

    def __init__(self, predictor, min_update, n_points, max_iterations, min_examples, threshold, fill_gaps,
                 seed=get_default_random_seed()):
        super().__init__(predictor)
        self.predictor = predictor
        self.discretization = []
        self.min_update = min_update
        self.n_points = n_points
        self.max_iterations = max_iterations
        self.min_examples = min_examples
        self.threshold = threshold
        self.fill_gaps = fill_gaps
        self.__hypercubes = []
        self.__generator = random.Random(seed)

    def __best_cube(self, dataframe: pd.DataFrame, cube: HyperCube, cubes: Iterable[Expansion]) -> Expansion | None:
        expansions = []
        for limit in cubes:
            count = limit.cube.count(dataframe)
            # if count == 0:
            #    continue
            dataframe = dataframe.append(self.__create_fake_samples(limit.cube, count))
            limit.cube.update_mean(dataframe, self.predictor)
            expansions.append(Expansion(
                limit.cube, limit.feature, limit.direction, abs(cube.mean - limit.cube.mean)
            ))
        if len(expansions) > 0:
            return sorted(expansions, key=lambda e: e.distance)[0]
        return None

    def __calculate_min_updates(self, surrounding: HyperCube) -> Iterable[MinUpdate]:
        return [MinUpdate(name, (interval[1] - interval[0]) * self.min_update) for (name, interval) in
                surrounding.dimensions.items()]

    @staticmethod
    def __create_body(variables: dict[str, Var], dimensions: dict[str, (float, float)]) -> Iterable[Struct]:
        return [create_term(variables[name], Between(values[0], values[1])) for name, values in dimensions.items()]

    def __create_fake_samples(self, cube: HyperCube, n: int) -> pd.DataFrame:
        return pd.DataFrame([cube.create_tuple(self.__generator) for _ in range(n, self.min_examples)])

    @staticmethod
<<<<<<< HEAD
    def __create_range(cube: HyperCube, domain: DomainProperties, feature: str, direction: str)\
            -> tuple[HyperCube, tuple[float, float]]:
=======
    def __create_range(cube: HyperCube, domain: DomainProperties, feature: str, direction: str) \
            -> (HyperCube, (float, float)):
>>>>>>> c59cfbaa
        min_updates, surrounding = domain
        a, b = cube[feature]
        size = [min_update for min_update in min_updates if min_update.name == feature][0].value
        return (cube.copy(), (max(a - size, surrounding.get_first(feature)), a) if direction == '-' else
        (b, min(b + size, surrounding.get_second(feature))))

    @staticmethod
    def __create_temp_cube(cube: HyperCube, domain: DomainProperties, hypercubes: Iterable[HyperCube], feature: str,
                           direction: str) -> Iterable[Expansion]:
        temp_cube, values = ITER.__create_range(cube, domain, feature, direction)
        temp_cube.update_dimension(feature, values)
        overlap = temp_cube.overlap(hypercubes)
        while (overlap is not None) & (temp_cube.has_volume()):
            overlap = ITER.__resolve_overlap(temp_cube, overlap, hypercubes, feature, direction)
        if (temp_cube.has_volume() & (overlap is None)) & (all(temp_cube != cube for cube in hypercubes)):
            yield Expansion(temp_cube, feature, direction)
        else:
            cube.add_limit(feature, direction)

    @staticmethod
    def __create_temp_cubes(cube: HyperCube, domain: DomainProperties,
                            hypercubes: Iterable[HyperCube]) -> Iterable[Expansion]:
        tmp_cubes = []
        for feature in domain[1].dimensions.keys():
            limit = cube.check_limits(feature)
            if limit == '*':
                continue
            for x in {'-', '+'} - {limit}:
                tmp_cubes += ITER.__create_temp_cube(cube, domain, hypercubes, feature, x)
        return tmp_cubes

    def __create_theory(self, dataframe: pd.DataFrame) -> Theory:
        new_theory = mutable_theory()
        for cube in self.__hypercubes:
            logger.info(cube.mean)
            logger.info(cube.dimensions)
            variables = create_variable_list([], dataframe)
            head = create_head(dataframe.columns[-1], list(variables.values()), cube.mean)
            body = ITER.__create_body(variables, cube.dimensions)
            new_theory.assertZ(
                clause(
                    head,
                    body
                )
            )
        return new_theory

    def __cubes_to_update(self, dataframe: pd.DataFrame, to_expand: Iterable[HyperCube],
                          hypercubes: Iterable[HyperCube], domain: DomainProperties) \
            -> Iterable[tuple[HyperCube, Expansion]]:
        results = [(hypercube, self.__best_cube(dataframe, hypercube, self.__create_temp_cubes(
            hypercube, domain, hypercubes))) for hypercube in to_expand]
        return sorted([result for result in results if result[1] is not None], key=lambda x: x[1].distance)

    def __expand_or_create(self, cube: HyperCube, expansion: Expansion, hypercubes: Iterable[HyperCube]) -> None:
        if expansion.distance > self.threshold:
            hypercubes += [expansion.cube]
        else:
            cube.expand(expansion, hypercubes)

    @staticmethod
    def __find_closer_sample(dataframe: pd.DataFrame, output: float) -> dict[str, tuple]:
        difference = abs(dataframe.iloc[:, -1] - output)
        close_sample = dataframe[difference == min(difference)].iloc[0].to_dict()
        return close_sample

    def __generate_starting_points(self, dataframe: pd.DataFrame) -> Iterable[HyperCube]:
        desc = dataframe.iloc[:, -1].describe()
        min_output, max_output = desc["min"], desc["max"]
        if self.n_points <= 0:
            raise (Exception('InvalidAttributeValueException'))
        points: Iterable[float] = [(max_output - min_output) / 2] if self.n_points == 1 else \
            [min_output + (max_output - min_output) / (self.n_points - 1) * index for index in range(self.n_points)]
        return [HyperCube.cube_from_point(ITER.__find_closer_sample(dataframe, point)) for point in points]

    def __init(self, dataframe: pd.DataFrame) -> tuple[Iterable[HyperCube], DomainProperties]:
        self.__fake_dataframe = dataframe.copy()
        surrounding = HyperCube.create_surrounding_cube(dataframe)
        min_updates = self.__calculate_min_updates(surrounding)
        self.__hypercubes = self.__init_hypercubes(dataframe, min_updates, surrounding)
        for hypercube in self.__hypercubes:
            hypercube.update_mean(dataframe, self.predictor)
        return self.__hypercubes, (min_updates, surrounding)

    def __init_hypercubes(
            self,
            dataframe: pd.DataFrame,
            min_updates: Iterable[MinUpdate],
            surrounding: HyperCube
    ) -> Iterable[HyperCube]:
        while True:
            hypercubes = self.__generate_starting_points(dataframe)
            for hypercube in hypercubes:
                hypercube.expand_all(min_updates, surrounding)
            self.n_points = self.n_points - 1
            if not HyperCube.check_overlap(hypercubes, hypercubes):
                break
        return hypercubes

    def __iterate(self, dataframe: pd.DataFrame, hypercubes: Iterable[HyperCube], domain: DomainProperties,
                  left_iteration: int) -> int:
        iterations = 0
        to_expand = [cube for cube in hypercubes if cube.limit_count < (len(dataframe.columns) - 1) * 2]
        while (len(to_expand) > 0) and (iterations < left_iteration):
            updates = list(self.__cubes_to_update(dataframe, to_expand, hypercubes, domain))
            if len(updates) > 0:
                self.__expand_or_create(updates[0][0], updates[0][1], hypercubes)
            iterations += 1
            to_expand = [cube for cube in hypercubes if cube.limit_count < (len(dataframe.columns) - 1) * 2]
        return iterations

    def __predict(self, data: dict[str, float]) -> float:
        data = {k: round(v, get_int_precision() + 1) for k, v in data.items()}
        for cube in self.__hypercubes:
            if data in cube:
                return cube.mean
        return math.nan

    @staticmethod
    def __resolve_overlap(cube: HyperCube, overlapping_cube: HyperCube, hypercubes: Iterable[HyperCube], feature: str,
                          direction: str) -> HyperCube:
        a, b = cube[feature]
        cube.update_dimension(feature, max(overlapping_cube.get_second(feature), a) if direction == '-' else a,
                              min(overlapping_cube.get_first(feature), b) if direction == '+' else b)
        return cube.overlap(hypercubes)

    def extract(self, dataframe: pd.DataFrame) -> Theory:
        hypercubes, domain = self.__init(dataframe)
        self.__hypercubes = hypercubes
        temp_train = dataframe.copy()
        fake = dataframe.copy()
        iterations = 0
        while temp_train.shape[0] > 0:
            iterations += self.__iterate(fake, hypercubes, domain, self.max_iterations - iterations)
            if (iterations >= self.max_iterations) or (not self.fill_gaps):
                break
            temp_train = temp_train.iloc[np.isnan(self.predict(temp_train.iloc[:, :-1]))]
            if temp_train.shape[0] > 0:
                point, ratio, overlap, new_cube = temp_train.iloc[0].to_dict(), 1.0, True, None
                temp_train = temp_train.drop([temp_train.index[0]])
                while overlap is not None:
                    if new_cube is not None:
                        if not new_cube.has_volume():
                            break
                    new_cube = HyperCube.cube_from_point(point)
                    new_cube.expand_all(domain[0], domain[1], ratio)
                    overlap = new_cube.overlap(hypercubes)
                    ratio *= 2
                if new_cube.has_volume():
                    hypercubes += [new_cube]
        return self.__create_theory(dataframe)

    def predict(self, dataframe: pd.DataFrame) -> Iterable:
        return [self.__predict(dict(row.to_dict())) for _, row in dataframe.iterrows()]<|MERGE_RESOLUTION|>--- conflicted
+++ resolved
@@ -2,7 +2,6 @@
 import math
 import random
 from typing import Iterable
-
 import numpy as np
 import pandas as pd
 from tuprolog.core import Var, Struct, clause
@@ -63,13 +62,8 @@
         return pd.DataFrame([cube.create_tuple(self.__generator) for _ in range(n, self.min_examples)])
 
     @staticmethod
-<<<<<<< HEAD
     def __create_range(cube: HyperCube, domain: DomainProperties, feature: str, direction: str)\
             -> tuple[HyperCube, tuple[float, float]]:
-=======
-    def __create_range(cube: HyperCube, domain: DomainProperties, feature: str, direction: str) \
-            -> (HyperCube, (float, float)):
->>>>>>> c59cfbaa
         min_updates, surrounding = domain
         a, b = cube[feature]
         size = [min_update for min_update in min_updates if min_update.name == feature][0].value
