from __future__ import annotations
from random import Random
from typing import Iterable
import numpy as np
import pandas as pd
from tuprolog.theory import Theory
from psyke.regression.hypercube import HyperCube
from psyke.regression import HyperCubeExtractor
from psyke.regression.utils import Expansion, MinUpdate
from psyke.utils import get_default_random_seed

DomainProperties = (Iterable[MinUpdate], HyperCube)


class ITER(HyperCubeExtractor):
    """
    Explanator implementing ITER algorithm, doi:10.1007/11823728_26.
    """

    def __init__(self, predictor, min_update, n_points, max_iterations, min_examples, threshold, fill_gaps,
                 seed=get_default_random_seed()):
        super().__init__(predictor)
        self.predictor = predictor
        self.discretization = []
        self.min_update = min_update
        self.n_points = n_points
        self.max_iterations = max_iterations
        self.min_examples = min_examples
        self.threshold = threshold
        self.fill_gaps = fill_gaps
        self.__generator = Random(seed)

    def __best_cube(self, dataframe: pd.DataFrame, cube: HyperCube, cubes: Iterable[Expansion]) -> Expansion | None:
        expansions = []
        for limit in cubes:
            count = limit.cube.count(dataframe)
            # if count == 0:
            #    continue
            dataframe = dataframe.append(limit.cube.create_samples(self.min_examples - count, self.__generator))
            limit.cube.update(dataframe, self.predictor)
            expansions.append(Expansion(
                limit.cube, limit.feature, limit.direction, abs(cube.output - limit.cube.output)
            ))
        if len(expansions) > 0:
            return sorted(expansions, key=lambda e: e.distance)[0]
        return None

    def __calculate_min_updates(self, surrounding: HyperCube) -> Iterable[MinUpdate]:
        return [MinUpdate(name, (interval[1] - interval[0]) * self.min_update) for (name, interval) in
                surrounding.dimensions.items()]

    @staticmethod
<<<<<<< HEAD
    def __create_range(cube: HyperCube, domain: DomainProperties, feature: str, direction: str) \
            -> (HyperCube, (float, float)):
=======
    def __create_body(variables: dict[str, Var], dimensions: dict[str, (float, float)]) -> Iterable[Struct]:
        return [create_term(variables[name], Between(values[0], values[1])) for name, values in dimensions.items()]

    def __create_fake_samples(self, cube: HyperCube, n: int) -> pd.DataFrame:
        return pd.DataFrame([cube.create_tuple(self.__generator) for _ in range(n, self.min_examples)])

    @staticmethod
    def __create_range(cube: HyperCube, domain: DomainProperties, feature: str, direction: str)\
            -> tuple[HyperCube, tuple[float, float]]:
>>>>>>> fa806ff4
        min_updates, surrounding = domain
        a, b = cube[feature]
        size = [min_update for min_update in min_updates if min_update.name == feature][0].value
        return (cube.copy(), (max(a - size, surrounding.get_first(feature)), a) if direction == '-' else
        (b, min(b + size, surrounding.get_second(feature))))

    @staticmethod
    def __create_temp_cube(cube: HyperCube, domain: DomainProperties, hypercubes: Iterable[HyperCube], feature: str,
                           direction: str) -> Iterable[Expansion]:
        temp_cube, values = ITER.__create_range(cube, domain, feature, direction)
        temp_cube.update_dimension(feature, values)
        overlap = temp_cube.overlap(hypercubes)
        while (overlap is not None) & (temp_cube.has_volume()):
            overlap = ITER.__resolve_overlap(temp_cube, overlap, hypercubes, feature, direction)
        if (temp_cube.has_volume() & (overlap is None)) & (all(temp_cube != cube for cube in hypercubes)):
            yield Expansion(temp_cube, feature, direction)
        else:
            cube.add_limit(feature, direction)

    @staticmethod
    def __create_temp_cubes(cube: HyperCube, domain: DomainProperties,
                            hypercubes: Iterable[HyperCube]) -> Iterable[Expansion]:
        tmp_cubes = []
        for feature in domain[1].dimensions.keys():
            limit = cube.check_limits(feature)
            if limit == '*':
                continue
            for x in {'-', '+'} - {limit}:
                tmp_cubes += ITER.__create_temp_cube(cube, domain, hypercubes, feature, x)
        return tmp_cubes

    def __cubes_to_update(self, dataframe: pd.DataFrame, to_expand: Iterable[HyperCube],
                          hypercubes: Iterable[HyperCube], domain: DomainProperties) \
            -> Iterable[tuple[HyperCube, Expansion]]:
        results = [(hypercube, self.__best_cube(dataframe, hypercube, self.__create_temp_cubes(
            hypercube, domain, hypercubes))) for hypercube in to_expand]
        return sorted([result for result in results if result[1] is not None], key=lambda x: x[1].distance)

    def __expand_or_create(self, cube: HyperCube, expansion: Expansion, hypercubes: Iterable[HyperCube]) -> None:
        if expansion.distance > self.threshold:
            hypercubes += [expansion.cube]
        else:
            cube.expand(expansion, hypercubes)

    @staticmethod
    def __find_closer_sample(dataframe: pd.DataFrame, output: float) -> dict[str, tuple]:
        difference = abs(dataframe.iloc[:, -1] - output)
        close_sample = dataframe[difference == min(difference)].iloc[0].to_dict()
        return close_sample

    def __generate_starting_points(self, dataframe: pd.DataFrame) -> Iterable[HyperCube]:
        desc = dataframe.iloc[:, -1].describe()
        min_output, max_output = desc["min"], desc["max"]
        if self.n_points <= 0:
            raise (Exception('InvalidAttributeValueException'))
        points: Iterable[float] = [(max_output - min_output) / 2] if self.n_points == 1 else \
            [min_output + (max_output - min_output) / (self.n_points - 1) * index for index in range(self.n_points)]
        return [HyperCube.cube_from_point(ITER.__find_closer_sample(dataframe, point)) for point in points]

    def __init(self, dataframe: pd.DataFrame) -> tuple[Iterable[HyperCube], DomainProperties]:
        self.__fake_dataframe = dataframe.copy()
        surrounding = HyperCube.create_surrounding_cube(dataframe)
        min_updates = self.__calculate_min_updates(surrounding)
        self._hypercubes = self.__init_hypercubes(dataframe, min_updates, surrounding)
        for hypercube in self._hypercubes:
            hypercube.update(dataframe, self.predictor)
        return self._hypercubes, (min_updates, surrounding)

    def __init_hypercubes(
            self,
            dataframe: pd.DataFrame,
            min_updates: Iterable[MinUpdate],
            surrounding: HyperCube
    ) -> Iterable[HyperCube]:
        while True:
            hypercubes = self.__generate_starting_points(dataframe)
            for hypercube in hypercubes:
                hypercube.expand_all(min_updates, surrounding)
            self.n_points = self.n_points - 1
            if not HyperCube.check_overlap(hypercubes, hypercubes):
                break
        return hypercubes

    def __iterate(self, dataframe: pd.DataFrame, hypercubes: Iterable[HyperCube], domain: DomainProperties,
                  left_iteration: int) -> int:
        iterations = 0
        to_expand = [cube for cube in hypercubes if cube.limit_count < (len(dataframe.columns) - 1) * 2]
        while (len(to_expand) > 0) and (iterations < left_iteration):
            updates = list(self.__cubes_to_update(dataframe, to_expand, hypercubes, domain))
            if len(updates) > 0:
                self.__expand_or_create(updates[0][0], updates[0][1], hypercubes)
            iterations += 1
            to_expand = [cube for cube in hypercubes if cube.limit_count < (len(dataframe.columns) - 1) * 2]
        return iterations

<<<<<<< HEAD
=======
    def __predict(self, data: dict[str, float]) -> float:
        data = {k: round(v, get_int_precision() + 1) for k, v in data.items()}
        for cube in self.__hypercubes:
            if data in cube:
                return cube.mean
        return math.nan

>>>>>>> fa806ff4
    @staticmethod
    def __resolve_overlap(cube: HyperCube, overlapping_cube: HyperCube, hypercubes: Iterable[HyperCube], feature: str,
                          direction: str) -> HyperCube:
        a, b = cube[feature]
        cube.update_dimension(feature, max(overlapping_cube.get_second(feature), a) if direction == '-' else a,
                              min(overlapping_cube.get_first(feature), b) if direction == '+' else b)
        return cube.overlap(hypercubes)

    def extract(self, dataframe: pd.DataFrame) -> Theory:
        self._hypercubes, domain = self.__init(dataframe)
        temp_train = dataframe.copy()
        fake = dataframe.copy()
        iterations = 0
        while temp_train.shape[0] > 0:
            iterations += self.__iterate(fake, self._hypercubes, domain, self.max_iterations - iterations)
            if (iterations >= self.max_iterations) or (not self.fill_gaps):
                break
            temp_train = temp_train.iloc[np.isnan(self.predict(temp_train.iloc[:, :-1]))]
            if temp_train.shape[0] > 0:
                point, ratio, overlap, new_cube = temp_train.iloc[0].to_dict(), 1.0, True, None
                temp_train = temp_train.drop([temp_train.index[0]])
                while overlap is not None:
                    if new_cube is not None:
                        if not new_cube.has_volume():
                            break
                    new_cube = HyperCube.cube_from_point(point)
                    new_cube.expand_all(domain[0], domain[1], ratio)
                    overlap = new_cube.overlap(self._hypercubes)
                    ratio *= 2
                if new_cube.has_volume():
                    self._hypercubes += [new_cube]
        return self._create_theory(dataframe)<|MERGE_RESOLUTION|>--- conflicted
+++ resolved
@@ -50,20 +50,8 @@
                 surrounding.dimensions.items()]
 
     @staticmethod
-<<<<<<< HEAD
-    def __create_range(cube: HyperCube, domain: DomainProperties, feature: str, direction: str) \
-            -> (HyperCube, (float, float)):
-=======
-    def __create_body(variables: dict[str, Var], dimensions: dict[str, (float, float)]) -> Iterable[Struct]:
-        return [create_term(variables[name], Between(values[0], values[1])) for name, values in dimensions.items()]
-
-    def __create_fake_samples(self, cube: HyperCube, n: int) -> pd.DataFrame:
-        return pd.DataFrame([cube.create_tuple(self.__generator) for _ in range(n, self.min_examples)])
-
-    @staticmethod
     def __create_range(cube: HyperCube, domain: DomainProperties, feature: str, direction: str)\
             -> tuple[HyperCube, tuple[float, float]]:
->>>>>>> fa806ff4
         min_updates, surrounding = domain
         a, b = cube[feature]
         size = [min_update for min_update in min_updates if min_update.name == feature][0].value
@@ -159,16 +147,6 @@
             to_expand = [cube for cube in hypercubes if cube.limit_count < (len(dataframe.columns) - 1) * 2]
         return iterations
 
-<<<<<<< HEAD
-=======
-    def __predict(self, data: dict[str, float]) -> float:
-        data = {k: round(v, get_int_precision() + 1) for k, v in data.items()}
-        for cube in self.__hypercubes:
-            if data in cube:
-                return cube.mean
-        return math.nan
-
->>>>>>> fa806ff4
     @staticmethod
     def __resolve_overlap(cube: HyperCube, overlapping_cube: HyperCube, hypercubes: Iterable[HyperCube], feature: str,
                           direction: str) -> HyperCube:
