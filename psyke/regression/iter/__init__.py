from __future__ import annotations
from random import Random
from typing import Iterable
import numpy as np
import pandas as pd
from tuprolog.theory import Theory

from psyke.regression.hypercube import HyperCube
from psyke.regression import HyperCubeExtractor, ClassificationCube
from psyke.regression.utils import Expansion, MinUpdate
from psyke.utils import get_default_random_seed, Target

DomainProperties = (Iterable[MinUpdate], HyperCube)


class ITER(HyperCubeExtractor):
    """
    Explanator implementing ITER algorithm, doi:10.1007/11823728_26.
    """

    def __init__(self, predictor, min_update, n_points, max_iterations, min_examples, threshold, fill_gaps,
                 seed=get_default_random_seed()):
        super().__init__(predictor)
        self.predictor = predictor
        self.min_update = min_update
        self.n_points = n_points
        self.max_iterations = max_iterations
        self.min_examples = min_examples
        self.threshold = threshold
        self.fill_gaps = fill_gaps
        self.output = None
        self.__generator = Random(seed)

    def _best_cube(self, dataframe: pd.DataFrame, cube: HyperCube, cubes: Iterable[Expansion]) -> Expansion | None:
        expansions = []
        for limit in cubes:
            count = limit.cube.count(dataframe)
            # if count == 0:
            #    continue
            dataframe = dataframe.append(limit.cube.create_samples(self.min_examples - count, self.__generator))
            limit.cube.update(dataframe, self.predictor)
            expansions.append(Expansion(
                limit.cube, limit.feature, limit.direction,
                abs(cube.output - limit.cube.output) if self.output is None else
                1 - int(cube.output == limit.cube.output)
            ))
        if len(expansions) > 0:
            return sorted(expansions, key=lambda e: e.distance)[0]
        return None

    def _calculate_min_updates(self, surrounding: HyperCube) -> Iterable[MinUpdate]:
        return [MinUpdate(name, (interval[1] - interval[0]) * self.min_update) for (name, interval) in
                surrounding.dimensions.items()]

    @staticmethod
<<<<<<< HEAD
    def __create_range(cube: HyperCube, domain: DomainProperties, feature: str, direction: str) \
=======
    def _create_range(cube: HyperCube, domain: DomainProperties, feature: str, direction: str)\
>>>>>>> 12de5e9e
            -> tuple[HyperCube, tuple[float, float]]:
        min_updates, surrounding = domain
        a, b = cube[feature]
        size = [min_update for min_update in min_updates if min_update.name == feature][0].value
        return (cube.copy(), (max(a - size, surrounding.get_first(feature)), a)
                if direction == '-' else (b, min(b + size, surrounding.get_second(feature))))

    @staticmethod
    def _create_temp_cube(cube: HyperCube, domain: DomainProperties, hypercubes: Iterable[HyperCube], feature: str,
                          direction: str) -> Iterable[Expansion]:
        temp_cube, values = ITER._create_range(cube, domain, feature, direction)
        temp_cube.update_dimension(feature, values)
        overlap = temp_cube.overlap(hypercubes)
        while (overlap is not None) & (temp_cube.has_volume()):
            overlap = ITER._resolve_overlap(temp_cube, overlap, hypercubes, feature, direction)
        if (temp_cube.has_volume() & (overlap is None)) & (all(temp_cube != cube for cube in hypercubes)):
            yield Expansion(temp_cube, feature, direction)
        else:
            cube.add_limit(feature, direction)

    @staticmethod
    def _create_temp_cubes(cube: HyperCube, domain: DomainProperties,
                           hypercubes: Iterable[HyperCube]) -> Iterable[Expansion]:
        tmp_cubes = []
        for feature in domain[1].dimensions.keys():
            limit = cube.check_limits(feature)
            if limit == '*':
                continue
            for x in {'-', '+'} - {limit}:
                tmp_cubes += ITER._create_temp_cube(cube, domain, hypercubes, feature, x)
        return tmp_cubes

    def _cubes_to_update(self, dataframe: pd.DataFrame, to_expand: Iterable[HyperCube],
                         hypercubes: Iterable[HyperCube], domain: DomainProperties) \
            -> Iterable[tuple[HyperCube, Expansion]]:
        results = [(hypercube, self._best_cube(dataframe, hypercube, self._create_temp_cubes(
            hypercube, domain, hypercubes))) for hypercube in to_expand]
        return sorted([result for result in results if result[1] is not None], key=lambda x: x[1].distance)

    def _expand_or_create(self, cube: HyperCube, expansion: Expansion, hypercubes: Iterable[HyperCube]) -> None:
        if expansion.distance > self.threshold:
            hypercubes += [expansion.cube]
        else:
            cube.expand(expansion, hypercubes)

    @staticmethod
    def _find_closer_sample(dataframe: pd.DataFrame, output: float | str) -> dict[str, tuple]:
        if isinstance(output, str):
            close_sample = dataframe[dataframe.iloc[:, -1] == output].iloc[0].to_dict()
        else:
            difference = abs(dataframe.iloc[:, -1] - output)
            close_sample = dataframe[difference == min(difference)].iloc[0].to_dict()
        return close_sample

    def _generate_starting_points(self, dataframe: pd.DataFrame) -> Iterable[HyperCube | ClassificationCube]:
        if self.n_points <= 0:
            raise (Exception('InvalidAttributeValueException'))
        points: Iterable[float]
        if isinstance(dataframe.iloc[0, -1], str):
            self.output = Target.CLASSIFICATION
            classes = np.unique(dataframe.iloc[:, -1].values)
            points = [classes[i] for i in range(min(self.n_points, len(classes)))]
        else:
            desc = dataframe.iloc[:, -1].describe()
            min_output, max_output = desc["min"], desc["max"]
            points = [(max_output - min_output) / 2] if self.n_points == 1 else \
                [min_output + (max_output - min_output) / (self.n_points - 1) * index for index in range(self.n_points)]
        return [HyperCube.cube_from_point(ITER._find_closer_sample(dataframe, point), output=self.output)
                for point in points]

    def _initialize(self, dataframe: pd.DataFrame) -> tuple[Iterable[HyperCube], DomainProperties]:
        self.__fake_dataframe = dataframe.copy()
        surrounding = HyperCube.create_surrounding_cube(dataframe, output=self.output)
        min_updates = self._calculate_min_updates(surrounding)
        self._hypercubes = self._init_hypercubes(dataframe, min_updates, surrounding)
        for hypercube in self._hypercubes:
            hypercube.update(dataframe, self.predictor)
        return self._hypercubes, (min_updates, surrounding)

    def _init_hypercubes(
            self,
            dataframe: pd.DataFrame,
            min_updates: Iterable[MinUpdate],
            surrounding: HyperCube
    ) -> Iterable[HyperCube | ClassificationCube]:
        while True:
            hypercubes = self._generate_starting_points(dataframe)
            for hypercube in hypercubes:
                hypercube.expand_all(min_updates, surrounding)
            self.n_points = self.n_points - 1
            if not HyperCube.check_overlap(hypercubes, hypercubes):
                break
        return hypercubes

    def _iterate(self, dataframe: pd.DataFrame, hypercubes: Iterable[HyperCube], domain: DomainProperties,
                 left_iteration: int) -> int:
        iterations = 0
        to_expand = [cube for cube in hypercubes if cube.limit_count < (len(dataframe.columns) - 1) * 2]
        while (len(to_expand) > 0) and (iterations < left_iteration):
            updates = list(self._cubes_to_update(dataframe, to_expand, hypercubes, domain))
            if len(updates) > 0:
                self._expand_or_create(updates[0][0], updates[0][1], hypercubes)
            iterations += 1
            to_expand = [cube for cube in hypercubes if cube.limit_count < (len(dataframe.columns) - 1) * 2]
        return iterations

    @staticmethod
    def _resolve_overlap(cube: HyperCube, overlapping_cube: HyperCube, hypercubes: Iterable[HyperCube], feature: str,
                         direction: str) -> HyperCube:
        a, b = cube[feature]
        cube.update_dimension(feature, max(overlapping_cube.get_second(feature), a) if direction == '-' else a,
                              min(overlapping_cube.get_first(feature), b) if direction == '+' else b)
        return cube.overlap(hypercubes)

    def extract(self, dataframe: pd.DataFrame) -> Theory:
        self._hypercubes, domain = self._initialize(dataframe)
        temp_train = dataframe.copy()
        fake = dataframe.copy()
        iterations = 0
        while temp_train.shape[0] > 0:
            iterations += self._iterate(fake, self._hypercubes, domain, self.max_iterations - iterations)
            if (iterations >= self.max_iterations) or (not self.fill_gaps):
                break
            temp_train = temp_train.iloc[[p is None for p in self.predict(temp_train.iloc[:, :-1])]]
            if temp_train.shape[0] > 0:
                point, ratio, overlap, new_cube = temp_train.iloc[0].to_dict(), 1.0, True, None
                temp_train = temp_train.drop([temp_train.index[0]])
                while overlap is not None:
                    if new_cube is not None:
                        if not new_cube.has_volume():
                            break
                    new_cube = HyperCube.cube_from_point(point)
                    new_cube.expand_all(domain[0], domain[1], ratio)
                    overlap = new_cube.overlap(self._hypercubes)
                    ratio *= 2
                if new_cube.has_volume():
                    self._hypercubes += [new_cube]
        return self._create_theory(dataframe)<|MERGE_RESOLUTION|>--- conflicted
+++ resolved
@@ -53,11 +53,7 @@
                 surrounding.dimensions.items()]
 
     @staticmethod
-<<<<<<< HEAD
-    def __create_range(cube: HyperCube, domain: DomainProperties, feature: str, direction: str) \
-=======
     def _create_range(cube: HyperCube, domain: DomainProperties, feature: str, direction: str)\
->>>>>>> 12de5e9e
             -> tuple[HyperCube, tuple[float, float]]:
         min_updates, surrounding = domain
         a, b = cube[feature]
