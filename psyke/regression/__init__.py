--- conflicted
+++ resolved
@@ -1,10 +1,8 @@
 from __future__ import annotations
-
 import math
 from typing import Iterable
 import numpy as np
 import pandas as pd
-<<<<<<< HEAD
 from sklearn.feature_selection import SelectKBest, f_regression
 from sklearn.linear_model import LinearRegression
 from tuprolog.core import Var, Struct, clause
@@ -26,58 +24,6 @@
 
     def extract(self, dataset: pd.DataFrame) -> Theory:
         raise NotImplementedError('extract')
-=======
-from psyke import get_default_random_seed
-from psyke.regression.utils import Limit, MinUpdate, ZippedDimension, Expansion, Dimensions, Dimension
-
-
-class FeatureNotFoundException(Exception):
-
-    def __init__(self, feature: str):
-        super().__init__('Feature "' + feature + '" not found.')
-
-
-class HyperCube:
-    
-    # TODO: this should be configurable by the designer
-    EPSILON = 1.0 / 1000  # Precision used when comparing two hypercubes
-    
-    """
-    A N-dimensional cube holding a numeric value.
-    """
-    def __init__(self, dimensions: Dimensions = None, limits: set[Limit] = None, output: float = 0.0):
-        self.__dimensions = dimensions if dimensions is not None else {}
-        self.__limits = limits if limits is not None else set()
-        self.__output = output
-
-    def __contains__(self, point: dict[str, float]) -> bool:
-        """
-        Note that a point (dict[str, float]) is inside an hypercube if ALL its dimensions' values satisfy:
-            min_dim <= value < max_dim
-        :param point: a N-dimensional point
-        :return: true if the point is inside the hypercube, false otherwise
-        """
-        return all([(self.get_first(k) <= v < self.get_second(k)) for k, v in point.items()])
-
-    def __eq__(self, other: HyperCube) -> bool:
-        return all([(abs(dimension.this_dimension[0] - dimension.other_dimension[0]) < HyperCube.EPSILON)
-                    & (abs(dimension.this_dimension[1] - dimension.other_dimension[1]) < HyperCube.EPSILON)
-                    for dimension in self.__zip_dimensions(other)])
-
-    def __getitem__(self, feature: str) -> Dimension:
-        if feature in self.__dimensions.keys():
-            return self.__dimensions[feature]
-        else:
-            raise FeatureNotFoundException(feature)
-
-    def __hash__(self) -> int:
-        result = [hash(name + str(dimension[0]) + str(dimension[1])) for name, dimension in self.dimensions.items()]
-        return sum(result)
-
-    @property
-    def dimensions(self) -> Dimensions:
-        return self.__dimensions
->>>>>>> fa806ff4
 
     def predict(self, dataset: pd.DataFrame) -> Iterable:
         return [self.__predict(dict(row.to_dict())) for _, row in dataset.iterrows()]
@@ -85,11 +31,10 @@
     def __predict(self, data: dict[str, float]) -> float:
         data = {k: round(v, get_int_precision() + 1) for k, v in data.items()}
         for cube in self._hypercubes:
-            if cube.contains(data):
+            if cube.__contains__(data):
                 return self._get_cube_output(cube, data)
         return math.nan
 
-<<<<<<< HEAD
     def _default_cube(self) -> HyperCube:
         return HyperCube()
 
@@ -160,113 +105,6 @@
 
     def __repr__(self):
         return self.__str__()
-=======
-    def __expand_one(self, update: MinUpdate, surrounding: HyperCube, ratio: float = 1.0):
-        self.__dimensions[update.name] = \
-            (max(self.get_first(update.name) - update.value / ratio, surrounding.get_first(update.name)),
-             min(self.get_second(update.name) + update.value / ratio, surrounding.get_second(update.name)))
-
-    def __filter_dataframe(self, dataset: pd.DataFrame) -> pd.DataFrame:
-        v = np.array([v for _, v in self.__dimensions.items()])
-        ds = dataset.to_numpy(copy=True)
-        indices = np.all((ds >= v[:, 0]) & (ds < v[:, 1]), axis=1)
-        return dataset[indices]
-
-    def __zip_dimensions(self, hypercube: HyperCube) -> list[ZippedDimension]:
-        return [ZippedDimension(dimension, self[dimension], hypercube[dimension])
-                for dimension in self.__dimensions.keys()]
-
-    def add_limit(self, limit_or_feature: Limit | str, direction: str = None):
-        if isinstance(limit_or_feature, Limit):
-            self.__limits.add(limit_or_feature)
-        else:
-            self.add_limit(Limit(limit_or_feature, direction))
-
-    def check_limits(self, feature: str) -> str | None:
-        filtered = [limit for limit in self.__limits if limit.feature == feature]
-        if len(filtered) == 0:
-            return None
-        if len(filtered) == 1:
-            return filtered[0].direction
-        if len(filtered) == 2:
-            return '*'
-        raise Exception('Too many limits for this feature')
-
-    @staticmethod
-    def check_overlap(to_check: Iterable[HyperCube], hypercubes: Iterable[HyperCube]) -> bool:
-        checked = []
-        to_check_copy = list(to_check).copy()
-        while len(to_check_copy) > 0:
-            cube = to_check_copy.pop()
-            for hypercube in hypercubes:
-                if hypercube not in checked and cube.overlap(hypercube):
-                    return True
-            checked += [cube]
-        return False
-
-    def copy(self) -> HyperCube:
-        return HyperCube(self.dimensions.copy(), self.__limits.copy(), self.mean)
-
-    def count(self, dataset: pd.DataFrame) -> int:
-        return self.__filter_dataframe(dataset.iloc[:, :-1]).shape[0]
-
-    @staticmethod
-    def create_surrounding_cube(dataset: pd.DataFrame) -> HyperCube:
-        return HyperCube({
-            column: (min(dataset[column]) - HyperCube.EPSILON ** 2, max(dataset[column]) + HyperCube.EPSILON ** 2)
-            for column in dataset.columns[:-1]
-        })
-
-    def create_tuple(self, generator: random.Random = random.Random(get_default_random_seed())) -> dict:
-        return {k: generator.uniform(self.get_first(k), self.get_second(k)) for k in self.__dimensions.keys()}
-
-    @staticmethod
-    def cube_from_point(point: dict) -> HyperCube:
-        return HyperCube({k: (v, v) for k, v in list(point.items())[:-1]}, output=list(point.values())[-1])
-
-    def expand(self, expansion: Expansion, hypercubes: Iterable[HyperCube]) -> None:
-        feature = expansion.feature
-        a, b = self[feature]
-        self.__dimensions[feature] = expansion.boundaries(a, b)
-        other_cube = self.overlap(hypercubes)
-        if isinstance(other_cube, HyperCube):
-            self.__dimensions[feature] = (other_cube.get_second(feature), b) \
-                if expansion.direction == '-' else (a, other_cube.get_first(feature))
-        if isinstance(self.overlap(hypercubes), HyperCube):
-            raise Exception('Overlapping not handled')
-
-    def expand_all(self, updates: Iterable[MinUpdate], surrounding: HyperCube, ratio: float = 1.0):
-        for update in updates:
-            self.__expand_one(update, surrounding, ratio)
-
-    def get_first(self, feature: str) -> float:
-        return self[feature][0]
-
-    def get_second(self, feature: str) -> float:
-        return self[feature][1]
-
-    def has_volume(self) -> bool:
-        return all([dimension[1] - dimension[0] > HyperCube.EPSILON for dimension in self.__dimensions.values()])
-
-    def overlap(self, hypercubes: Iterable[HyperCube] | HyperCube) -> HyperCube | bool | None:
-        if isinstance(hypercubes, Iterable):
-            for hypercube in hypercubes:
-                if (self != hypercube) & self.overlap(hypercube):
-                    return hypercube
-            return None
-        elif self is hypercubes:
-            return False
-        else:
-            return all([not ((dimension.other_dimension[0] >= dimension.this_dimension[1]) |
-                             (dimension.this_dimension[0] >= dimension.other_dimension[1]))
-                        for dimension in self.__zip_dimensions(hypercubes)])
-
-    def update_dimension(self, feature: str, lower: float | tuple[float, float], upper: float | None = None) -> None:
-        if upper is None:
-            self.__dimensions[feature] = lower
-        else:
-            self.update_dimension(feature, (lower, upper))
->>>>>>> fa806ff4
 
     def __str__(self):
         return "Grid ({}). {}".format(self.iterations, self.strategy)