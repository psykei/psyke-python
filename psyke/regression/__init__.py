from __future__ import annotations
<<<<<<< HEAD

=======
from enum import Enum
>>>>>>> 12de5e9e
from typing import Iterable
import numpy as np
import pandas as pd
from psyke.utils import get_int_precision
from sklearn.feature_selection import SelectKBest, f_regression, f_classif
from sklearn.linear_model import LinearRegression
from tuprolog.core import Var, Struct, clause
from tuprolog.theory import Theory, mutable_theory
from psyke import Extractor, logger
from psyke.regression.strategy import FixedStrategy, Strategy
from psyke.regression.utils import Limit, MinUpdate, ZippedDimension, Expansion
from psyke.utils.logic import create_variable_list, create_head, to_var
from psyke.regression.hypercube import HyperCube, ClosedCube, RegressionCube, ClosedRegressionCube, ClassificationCube
from psyke.utils import Target


class HyperCubeExtractor(Extractor):

    def __init__(self, predictor):
        super().__init__(predictor)
        self._hypercubes = []
        self._output = Target.CONSTANT

    def extract(self, dataframe: pd.DataFrame) -> Theory:
        raise NotImplementedError('extract')

    def predict(self, dataframe: pd.DataFrame) -> Iterable:
        return np.array([self._predict(dict(row.to_dict())) for _, row in dataframe.iterrows()])

    def _predict(self, data: dict[str, float]) -> float | np.nan:
        data = {k: v for k, v in data.items()}
        for cube in self._hypercubes:
            if cube.__contains__(data):
                if self._output == self.Target.REGRESSION:
                    return round(HyperCubeExtractor._get_cube_output(cube, data), get_int_precision())
                else:
                    return HyperCubeExtractor._get_cube_output(cube, data)
        return np.nan if self._output == self.Target.REGRESSION else -1

    def _default_cube(self) -> HyperCube | RegressionCube | ClassificationCube:
        if self._output == Target.CONSTANT:
            return HyperCube()
        if self._output == Target.REGRESSION:
            return RegressionCube()
        return ClassificationCube()

    @staticmethod
    def _get_cube_output(cube: HyperCube | RegressionCube, data: dict[str, float]) -> float:
        return cube.output.predict(pd.DataFrame([data])).flatten()[0] if \
            isinstance(cube, RegressionCube) else cube.output

    @staticmethod
    def _create_head(dataframe: pd.DataFrame, variables: list[Var], output: float | LinearRegression) -> Struct:
        return create_head(dataframe.columns[-1], variables[:-1], output) \
            if not isinstance(output, LinearRegression) else \
            create_head(dataframe.columns[-1], variables[:-1], variables[-1])

    def _ignore_dimensions(self) -> Iterable[str]:
        return []

    def _create_theory(self, dataframe: pd.DataFrame) -> Theory:
        new_theory = mutable_theory()
        for cube in self._hypercubes:
            logger.info(cube.output)
            logger.info(cube.dimensions)
            variables = create_variable_list([], dataframe)
            variables[dataframe.columns[-1]] = to_var(dataframe.columns[-1])
<<<<<<< HEAD
            head = HyperCubeExtractor.__create_head(dataframe, list(variables.values()), cube.output)
            body = cube.body(variables, self._ignore_dimensions())
=======
            head = HyperCubeExtractor._create_head(dataframe, list(variables.values()), cube.output)
            body = cube.body(variables, ignore_dimensions)
>>>>>>> 12de5e9e
            new_theory.assertZ(clause(head, body))
        return new_theory

    @property
    def n_rules(self):
        return len(self._hypercubes)


class FeatureRanker:
    def __init__(self, feat):
        self.scores = None
        self.feat = feat

    def fit(self, model, samples):
        predictions = np.array(model.predict(samples)).flatten()
        function = f_classif if isinstance(predictions[0], str) else f_regression
        best = SelectKBest(score_func=function, k="all").fit(samples, predictions)
        self.scores = np.array(best.scores_) / max(best.scores_)
        return self

    def rankings(self):
        return list(zip(self.feat, self.scores))


class Grid:
    def __init__(self, iterations: int = 1, strategy: Strategy | list[Strategy] = FixedStrategy()):
        self.iterations = iterations
        self.strategy = strategy

    def get(self, feature: str, depth: int) -> int:
        if isinstance(self.strategy, list):
            return self.strategy[depth].get(feature)
        else:
            return self.strategy.get(feature)

    def iterate(self) -> range:
        return range(self.iterations)

    def __repr__(self):
        return self.__str__()

    def __str__(self):
        return "Grid ({}). {}".format(self.iterations, self.strategy)


class Node:
    def __init__(self, dataframe: pd.DataFrame, cube: ClosedCube = None):
        self.dataframe = dataframe
        self.cube: ClosedCube = cube
        self.right: Node | None = None
        self.left: Node | None = None

    @property
    def children(self) -> list[Node]:
        return [self.right, self.left]

    def search(self, point: dict[str, float]) -> ClosedCube:
        if self.right is None:
            return self.cube
        if self.right.cube.__contains__(point):
            return self.right.search(point)
        return self.left.search(point)

    @property
    def leaves(self):
        if self.right is None:
            return 1
        return self.right.leaves + self.left.leaves<|MERGE_RESOLUTION|>--- conflicted
+++ resolved
@@ -1,9 +1,4 @@
 from __future__ import annotations
-<<<<<<< HEAD
-
-=======
-from enum import Enum
->>>>>>> 12de5e9e
 from typing import Iterable
 import numpy as np
 import pandas as pd
@@ -71,13 +66,8 @@
             logger.info(cube.dimensions)
             variables = create_variable_list([], dataframe)
             variables[dataframe.columns[-1]] = to_var(dataframe.columns[-1])
-<<<<<<< HEAD
-            head = HyperCubeExtractor.__create_head(dataframe, list(variables.values()), cube.output)
+            head = HyperCubeExtractor._create_head(dataframe, list(variables.values()), cube.output)
             body = cube.body(variables, self._ignore_dimensions())
-=======
-            head = HyperCubeExtractor._create_head(dataframe, list(variables.values()), cube.output)
-            body = cube.body(variables, ignore_dimensions)
->>>>>>> 12de5e9e
             new_theory.assertZ(clause(head, body))
         return new_theory
 
