from __future__ import annotations
<<<<<<< HEAD
import math as m
=======
>>>>>>> c59cfbaa
import random
from typing import Iterable
import numpy as np
import pandas as pd
from psyke import get_default_random_seed
from psyke.regression.utils import Limit, MinUpdate, ZippedDimension, Expansion, Dimensions, Dimension


class FeatureNotFoundException(Exception):

    def __init__(self, feature: str):
        super().__init__('Feature "' + feature + '" not found.')


class HyperCube:
    """
    A N-dimensional cube holding a numeric value.
    """

<<<<<<< HEAD
    def __init__(self, dimensions: Dimensions = None, limits: set[Limit] = None, output: float = 0.0):
        self.__dimensions = dimensions if dimensions is not None else {}
        self.__limits = limits if limits is not None else set()
        self.__output = output
        # TODO: this should be configurable by the designer
        self.__epsilon = 1.0 / 1000  # Precision used when comparing two hypercubes

    def __contains__(self, point: dict[str, float]) -> bool:
        """
        Note that a point (dict[str, float]) is inside an hypercube if ALL its dimensions' values satisfy:
            min_dim <= value < max_dim
        :param point: a N-dimensional point
        :return: true if the point is inside the hypercube, false otherwise
        """
        return all([(self.get_first(k) <= v < self.get_second(k)) for k, v in point.items()])

    def __eq__(self, other) -> bool:
        return all([(abs(dimension.this_dimension[0] - dimension.other_dimension[0]) < self.__epsilon)
                    & (abs(dimension.this_dimension[1] - dimension.other_dimension[1]) < self.__epsilon)
                    for dimension in self.__zip_dimensions(other)])

    def __getitem__(self, feature: str) -> Dimension:
        if feature in self.__dimensions.keys():
            return self.__dimensions[feature]
        else:
            raise FeatureNotFoundException(feature)

    def __hash__(self) -> int:
        result = [hash(name + str(dimension[0]) + str(dimension[1])) for name, dimension in self.dimensions.items()]
        return sum(result)
=======
    EPSILON = 1.0 / 1000

    def __init__(self, dimension: dict[str, tuple] = None, limits: set[Limit] = None, output: float = 0.0):
        self.__dimension = dimension if dimension is not None else {}
        self.__limits = limits if limits is not None else set()
        self.__output = output
>>>>>>> c59cfbaa

    @property
    def dimensions(self) -> Dimensions:
        return self.__dimensions

    @property
    def limit_count(self) -> int:
        return len(self.__limits)

    @property
    def mean(self) -> float:
        return self.__output

<<<<<<< HEAD
    def __expand_one(self, update: MinUpdate, surrounding: HyperCube):
        self.__dimensions[update.name] = \
            (max(self.get_first(update.name) - update.value, surrounding.get_first(update.name)),
             min(self.get_second(update.name) + update.value, surrounding.get_second(update.name)))

    def __filter_dataframe(self, dataset: pd.DataFrame) -> pd.DataFrame:
        m = np.array([v[0] for _, v in self.__dimensions.items()])
        M = np.array([v[1] for _, v in self.__dimensions.items()])
        D = dataset.to_numpy(copy=True)
        indices = np.all((D >= m) & (D < M), axis=1)
=======
    def __expand_one(self, update: MinUpdate, surrounding: HyperCube, ratio: float = 1.0):
        self.__dimension[update.name] = \
            (max(self.get_first(update.name) - update.value / ratio, surrounding.get_first(update.name)),
             min(self.get_second(update.name) + update.value / ratio, surrounding.get_second(update.name)))

    def __filter_dataframe(self, dataset: pd.DataFrame) -> pd.DataFrame:
        v = np.array([v for _, v in self.__dimension.items()])
        ds = dataset.to_numpy(copy=True)
        indices = np.all((ds >= v[:, 0]) & (ds < v[:, 1]), axis=1)
>>>>>>> c59cfbaa
        return dataset[indices]

    def __zip_dimensions(self, hypercube: HyperCube) -> list[ZippedDimension]:
        return [ZippedDimension(dimension, self[dimension], hypercube[dimension])
                for dimension in self.__dimensions.keys()]

    def add_limit(self, limit_or_feature: Limit | str, direction: str = None):
        if isinstance(limit_or_feature, Limit):
            self.__limits.add(limit_or_feature)
        else:
            self.add_limit(Limit(limit_or_feature, direction))

    def check_limits(self, feature: str) -> str | None:
        filtered = [limit for limit in self.__limits if limit.feature == feature]
        if len(filtered) == 0:
            return None
        if len(filtered) == 1:
            return filtered[0].direction
        if len(filtered) == 2:
            return '*'
        raise Exception('Too many limits for this feature')

    @staticmethod
    def check_overlap(to_check: Iterable[HyperCube], hypercubes: Iterable[HyperCube]) -> bool:
        checked = []
        to_check_copy = list(to_check).copy()
        while len(to_check_copy) > 0:
            cube = to_check_copy.pop()
            for hypercube in hypercubes:
                if hypercube not in checked and cube.overlap(hypercube):
                    return True
            checked += [cube]
        return False

    def copy(self) -> HyperCube:
        return HyperCube(self.dimensions.copy(), self.__limits.copy(), self.mean)

    def count(self, dataset: pd.DataFrame) -> int:
        return self.__filter_dataframe(dataset.iloc[:, :-1]).shape[0]

    @staticmethod
    def create_surrounding_cube(dataset: pd.DataFrame) -> HyperCube:
        return HyperCube({
            column: (min(dataset[column]) - HyperCube.EPSILON ** 2, max(dataset[column]) + HyperCube.EPSILON ** 2)
            for column in dataset.columns[:-1]
        })

    def create_tuple(self, generator: random.Random = random.Random(get_default_random_seed())) -> dict:
        return {k: generator.uniform(self.get_first(k), self.get_second(k)) for k in self.__dimensions.keys()}

    @staticmethod
    def cube_from_point(point: dict) -> HyperCube:
        return HyperCube({k: (v, v) for k, v in list(point.items())[:-1]}, output=list(point.values())[-1])

<<<<<<< HEAD
    def expand(self, expansion: Expansion, hypercubes: Iterable[HyperCube]) -> None:
        feature, direction = expansion.feature, expansion.direction
        a, b = self[feature]
        self.__dimensions[feature] = (expansion[0], b) if direction == '-' else (a, expansion[1])
        other_cube = self.overlap(hypercubes)
        if isinstance(other_cube, HyperCube):
            self.__dimensions[feature] = (other_cube.get_second(feature), b) \
                if direction == '-' else (a, other_cube.get_first(feature))
=======
    def equal(self, hypercubes: Iterable[HyperCube] | HyperCube) -> bool:
        if isinstance(hypercubes, Iterable):
            return any([self.equal(cube) for cube in hypercubes])
        else:
            return all([(abs(dimension.this_cube[0] - dimension.other_cube[0]) < HyperCube.EPSILON)
                        & (abs(dimension.this_cube[1] - dimension.other_cube[1]) < HyperCube.EPSILON)
                        for dimension in self.__zip_dimensions(hypercubes)])

    def expand(self, expansion: Expansion, hypercubes: Iterable[HyperCube]) -> None:
        feature = expansion.feature
        a, b = self.get(feature)
        self.__dimension[feature] = expansion.boundaries(a, b)
        other_cube = self.overlap(hypercubes)
        if isinstance(other_cube, HyperCube):
            self.__dimension[feature] = (other_cube.get_second(feature), b) \
                if expansion.direction == '-' else (a, other_cube.get_first(feature))
        if isinstance(self.overlap(hypercubes), HyperCube):
            raise Exception('Overlapping not handled')
>>>>>>> c59cfbaa

    def expand_all(self, updates: Iterable[MinUpdate], surrounding: HyperCube, ratio: float = 1.0):
        for update in updates:
            self.__expand_one(update, surrounding, ratio)

    def get_first(self, feature: str) -> float:
        return self[feature][0]

    def get_second(self, feature: str) -> float:
        return self[feature][1]

    def has_volume(self) -> bool:
<<<<<<< HEAD
        return all([dimension[1] - dimension[0] > self.__epsilon for dimension in self.__dimensions.values()])

    # TODO: refactor in multiple methods, now it is quite ugly and not readable
    def overlap(self, other) -> HyperCube | bool | None:
        if hasattr(other, '__iter__'):
            for hypercube in other:
=======
        return all([dimension[1] - dimension[0] > HyperCube.EPSILON for dimension in self.__dimension.values()])

    def overlap(self, hypercubes: Iterable[HyperCube] | HyperCube) -> HyperCube | bool | None:
        if isinstance(hypercubes, Iterable):
            for hypercube in hypercubes:
>>>>>>> c59cfbaa
                if (self != hypercube) & self.overlap(hypercube):
                    return hypercube
            return None
        elif self is other:
            return False
        else:
            return all([not ((dimension.other_dimension[0] >= dimension.this_dimension[1]) |
                             (dimension.this_dimension[0] >= dimension.other_dimension[1]))
                        for dimension in self.__zip_dimensions(other)])

    def update_dimension(self, feature: str, lower: float | (float, float), upper: float | None = None) -> None:
        if upper is None:
            self.__dimensions[feature] = lower
        else:
            self.update_dimension(feature, (lower, upper))

    def update_mean(self, dataset: pd.DataFrame, predictor) -> None:
        filtered = self.__filter_dataframe(dataset.iloc[:, :-1])
        predictions = predictor.predict(filtered.to_numpy())
        self.__output = np.mean(predictions)<|MERGE_RESOLUTION|>--- conflicted
+++ resolved
@@ -1,8 +1,4 @@
 from __future__ import annotations
-<<<<<<< HEAD
-import math as m
-=======
->>>>>>> c59cfbaa
 import random
 from typing import Iterable
 import numpy as np
@@ -18,17 +14,17 @@
 
 
 class HyperCube:
+    
+    # TODO: this should be configurable by the designer
+    EPSILON = 1.0 / 1000  # Precision used when comparing two hypercubes
+    
     """
     A N-dimensional cube holding a numeric value.
     """
-
-<<<<<<< HEAD
     def __init__(self, dimensions: Dimensions = None, limits: set[Limit] = None, output: float = 0.0):
         self.__dimensions = dimensions if dimensions is not None else {}
         self.__limits = limits if limits is not None else set()
         self.__output = output
-        # TODO: this should be configurable by the designer
-        self.__epsilon = 1.0 / 1000  # Precision used when comparing two hypercubes
 
     def __contains__(self, point: dict[str, float]) -> bool:
         """
@@ -39,9 +35,9 @@
         """
         return all([(self.get_first(k) <= v < self.get_second(k)) for k, v in point.items()])
 
-    def __eq__(self, other) -> bool:
-        return all([(abs(dimension.this_dimension[0] - dimension.other_dimension[0]) < self.__epsilon)
-                    & (abs(dimension.this_dimension[1] - dimension.other_dimension[1]) < self.__epsilon)
+    def __eq__(self, other: HyperCube) -> bool:
+        return all([(abs(dimension.this_dimension[0] - dimension.other_dimension[0]) < HyperCube.EPSILON)
+                    & (abs(dimension.this_dimension[1] - dimension.other_dimension[1]) < HyperCube.EPSILON)
                     for dimension in self.__zip_dimensions(other)])
 
     def __getitem__(self, feature: str) -> Dimension:
@@ -53,14 +49,6 @@
     def __hash__(self) -> int:
         result = [hash(name + str(dimension[0]) + str(dimension[1])) for name, dimension in self.dimensions.items()]
         return sum(result)
-=======
-    EPSILON = 1.0 / 1000
-
-    def __init__(self, dimension: dict[str, tuple] = None, limits: set[Limit] = None, output: float = 0.0):
-        self.__dimension = dimension if dimension is not None else {}
-        self.__limits = limits if limits is not None else set()
-        self.__output = output
->>>>>>> c59cfbaa
 
     @property
     def dimensions(self) -> Dimensions:
@@ -74,28 +62,15 @@
     def mean(self) -> float:
         return self.__output
 
-<<<<<<< HEAD
-    def __expand_one(self, update: MinUpdate, surrounding: HyperCube):
+    def __expand_one(self, update: MinUpdate, surrounding: HyperCube, ratio: float = 1.0):
         self.__dimensions[update.name] = \
-            (max(self.get_first(update.name) - update.value, surrounding.get_first(update.name)),
-             min(self.get_second(update.name) + update.value, surrounding.get_second(update.name)))
-
-    def __filter_dataframe(self, dataset: pd.DataFrame) -> pd.DataFrame:
-        m = np.array([v[0] for _, v in self.__dimensions.items()])
-        M = np.array([v[1] for _, v in self.__dimensions.items()])
-        D = dataset.to_numpy(copy=True)
-        indices = np.all((D >= m) & (D < M), axis=1)
-=======
-    def __expand_one(self, update: MinUpdate, surrounding: HyperCube, ratio: float = 1.0):
-        self.__dimension[update.name] = \
             (max(self.get_first(update.name) - update.value / ratio, surrounding.get_first(update.name)),
              min(self.get_second(update.name) + update.value / ratio, surrounding.get_second(update.name)))
 
     def __filter_dataframe(self, dataset: pd.DataFrame) -> pd.DataFrame:
-        v = np.array([v for _, v in self.__dimension.items()])
+        v = np.array([v for _, v in self.__dimensions.items()])
         ds = dataset.to_numpy(copy=True)
         indices = np.all((ds >= v[:, 0]) & (ds < v[:, 1]), axis=1)
->>>>>>> c59cfbaa
         return dataset[indices]
 
     def __zip_dimensions(self, hypercube: HyperCube) -> list[ZippedDimension]:
@@ -150,35 +125,16 @@
     def cube_from_point(point: dict) -> HyperCube:
         return HyperCube({k: (v, v) for k, v in list(point.items())[:-1]}, output=list(point.values())[-1])
 
-<<<<<<< HEAD
     def expand(self, expansion: Expansion, hypercubes: Iterable[HyperCube]) -> None:
-        feature, direction = expansion.feature, expansion.direction
+        feature = expansion.feature
         a, b = self[feature]
-        self.__dimensions[feature] = (expansion[0], b) if direction == '-' else (a, expansion[1])
+        self.__dimensions[feature] = expansion.boundaries(a, b)
         other_cube = self.overlap(hypercubes)
         if isinstance(other_cube, HyperCube):
             self.__dimensions[feature] = (other_cube.get_second(feature), b) \
-                if direction == '-' else (a, other_cube.get_first(feature))
-=======
-    def equal(self, hypercubes: Iterable[HyperCube] | HyperCube) -> bool:
-        if isinstance(hypercubes, Iterable):
-            return any([self.equal(cube) for cube in hypercubes])
-        else:
-            return all([(abs(dimension.this_cube[0] - dimension.other_cube[0]) < HyperCube.EPSILON)
-                        & (abs(dimension.this_cube[1] - dimension.other_cube[1]) < HyperCube.EPSILON)
-                        for dimension in self.__zip_dimensions(hypercubes)])
-
-    def expand(self, expansion: Expansion, hypercubes: Iterable[HyperCube]) -> None:
-        feature = expansion.feature
-        a, b = self.get(feature)
-        self.__dimension[feature] = expansion.boundaries(a, b)
-        other_cube = self.overlap(hypercubes)
-        if isinstance(other_cube, HyperCube):
-            self.__dimension[feature] = (other_cube.get_second(feature), b) \
                 if expansion.direction == '-' else (a, other_cube.get_first(feature))
         if isinstance(self.overlap(hypercubes), HyperCube):
             raise Exception('Overlapping not handled')
->>>>>>> c59cfbaa
 
     def expand_all(self, updates: Iterable[MinUpdate], surrounding: HyperCube, ratio: float = 1.0):
         for update in updates:
@@ -191,31 +147,22 @@
         return self[feature][1]
 
     def has_volume(self) -> bool:
-<<<<<<< HEAD
-        return all([dimension[1] - dimension[0] > self.__epsilon for dimension in self.__dimensions.values()])
-
-    # TODO: refactor in multiple methods, now it is quite ugly and not readable
-    def overlap(self, other) -> HyperCube | bool | None:
-        if hasattr(other, '__iter__'):
-            for hypercube in other:
-=======
-        return all([dimension[1] - dimension[0] > HyperCube.EPSILON for dimension in self.__dimension.values()])
+        return all([dimension[1] - dimension[0] > HyperCube.EPSILON for dimension in self.__dimensions.values()])
 
     def overlap(self, hypercubes: Iterable[HyperCube] | HyperCube) -> HyperCube | bool | None:
         if isinstance(hypercubes, Iterable):
             for hypercube in hypercubes:
->>>>>>> c59cfbaa
                 if (self != hypercube) & self.overlap(hypercube):
                     return hypercube
             return None
-        elif self is other:
+        elif self is hypercubes:
             return False
         else:
             return all([not ((dimension.other_dimension[0] >= dimension.this_dimension[1]) |
                              (dimension.this_dimension[0] >= dimension.other_dimension[1]))
-                        for dimension in self.__zip_dimensions(other)])
+                        for dimension in self.__zip_dimensions(hypercubes)])
 
-    def update_dimension(self, feature: str, lower: float | (float, float), upper: float | None = None) -> None:
+    def update_dimension(self, feature: str, lower: float | tuple[float, float], upper: float | None = None) -> None:
         if upper is None:
             self.__dimensions[feature] = lower
         else:
