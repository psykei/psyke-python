--- conflicted
+++ resolved
@@ -1,3 +1,4 @@
+from numpy import argmax
 from sklearn.tree import DecisionTreeClassifier, DecisionTreeRegressor
 from psyke.extraction.cart.predictor import CartPredictor, LeafConstraints, LeafSequence
 from psyke import Extractor, get_default_random_seed
@@ -53,7 +54,6 @@
             if self.normalization is not None:
                 m, s = self.normalization[data.columns[-1]]
                 prediction = prediction * s + m
-<<<<<<< HEAD
             if self.normalization is not None:
                 m, s = self.normalization[data.columns[-1]]
                 prediction = prediction * s + m
@@ -62,8 +62,6 @@
                     if v == prediction:
                         prediction = k
                         break
-=======
->>>>>>> 7d19fcba
             variables = create_variable_list(self.discretization, data)
             new_theory.assertZ(
                 clause(
